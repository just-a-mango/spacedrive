---
index: 1
---

# Environment Setup

To get started contributing to Spacedrive, follow this guide carefully.

## Prerequisites

You'll need the following tools installed:

- [Git](https://git-scm.com/downloads)

The setup script will install the following tools and libraries if not present on your system:

- [Node.js + pnpm](https://pnpm.io/installation)
- [Rust + Cargo](https://doc.rust-lang.org/cargo/getting-started/installation.html)
- [FFmpeg](https://www.ffmpeg.org)
- [OpenSSL](https://www.openssl.org)

The following will be installed on Windows exclusively:

- [vcpkg](https://vcpkg.io) (if VCPKG_ROOT is not set)
- [Visual Studio Build Tools](https://learn.microsoft.com/en-us/visualstudio/install/workload-and-component-ids?view=vs-2022)
  - [Windows 10 SDK (19041)](https://learn.microsoft.com/en-us/visualstudio/install/workload-component-id-vs-build-tools?view=vs-2022)
  - [C++ Clang Compiler for Windows](https://learn.microsoft.com/en-us/visualstudio/install/workload-component-id-vs-build-tools?view=vs-2022)
  - [MSVC C++ x64/x86 build tools](https://learn.microsoft.com/en-us/visualstudio/install/workload-component-id-vs-build-tools?view=vs-2022)
- [Strawberry Perl](https://strawberryperl.com) (if no perl installation is found, **required for build because of OpenSSL**)

<!-- - [Perl Strawberry](https://doc.rust-lang.org/cargo/getting-started/installation.html) -->

The rest of the required tools can be installed by this script.

## Installation

1. **Clone the repository**
   ```shell
   git clone https://github.com/spacedriveapp/spacedrive && cd spacedrive
   ```
2. **Run setup script**

   **Linux and macOS users, run:**

   ```shell
   ./.github/scripts/setup-system.sh
   ```

<<<<<<< HEAD
   This will install any required dependencies for Spacedrive to build.
=======
   This will install FFmpeg and any other required dependencies for Spacedrive to build.
>>>>>>> 4dc7c457

   **Windows users, run:**

   ```powershell
   .\.github\scripts\setup-system.ps1
   ```

<<<<<<< HEAD
   This will install all required dependencies for Spacedrive to build. Ensure you run it as documented above, as it expects to be executed from the root of the repository.
=======
   _This will install pnpm, LLVM, FFmpeg and any other required dependencies for Spacedrive to build. Ensure you run it like documented above as it expects it is executed from the root of the repository._
>>>>>>> 4dc7c457

3. **Install dependencies**

   ```shell
   pnpm install
   ```

4. **Run codegen & build required dependencies**

   ```shell
   pnpm prep
   ```

## Running apps

- **Desktop:** `pnpm desktop dev`
- **Landing:** `pnpm landing dev`
- **Server:** `DATA_DIR=/path/to/library cargo run -p sdcore`
- **Web app:** `pnpm web dev`

::: slot note
When changing branches, make sure to run `pnpm prep` command. This ensures all generated code is up to date.
:::

### Mobile app

To run mobile app

1. Install [Android Studio](https://developer.android.com/studio) for Android and [Xcode](https://apps.apple.com/au/app/xcode/id497799835) for IOS development
2. `./.github/scripts/setup-system.sh mobile`
   _The should setup most of the dependencies for the mobile app to build._
3. You must also ensure you have [NDK 24.0.8215888 and CMake](https://developer.android.com/studio/projects/install-ndk#default-version) in Android Studio
4. `cd apps/mobile && pnpm i` - This is a separate workspace, you need to do this!
5. `pnpm android` - runs on Android Emulator
6. `pnpm ios` - runs on iOS Emulator
7. `pnpm dev` - For already bundled app - This is only temporarily supported. The final app will require the Spacedrive Rust code which isn't included in Expo Go.

### Troubleshooting

If you are having issues ensure you are using the following versions of Rust and Node:

- Rust version: **1.64.0**
  <<<<<<< HEAD
- # Node.js version: **≥17**
- Node version: **17**
  > > > > > > > 3bed836989b6eb5eda8d0045ed10461e1772caa9<|MERGE_RESOLUTION|>--- conflicted
+++ resolved
@@ -46,11 +46,7 @@
    ./.github/scripts/setup-system.sh
    ```
 
-<<<<<<< HEAD
-   This will install any required dependencies for Spacedrive to build.
-=======
    This will install FFmpeg and any other required dependencies for Spacedrive to build.
->>>>>>> 4dc7c457
 
    **Windows users, run:**
 
@@ -58,11 +54,7 @@
    .\.github\scripts\setup-system.ps1
    ```
 
-<<<<<<< HEAD
-   This will install all required dependencies for Spacedrive to build. Ensure you run it as documented above, as it expects to be executed from the root of the repository.
-=======
-   _This will install pnpm, LLVM, FFmpeg and any other required dependencies for Spacedrive to build. Ensure you run it like documented above as it expects it is executed from the root of the repository._
->>>>>>> 4dc7c457
+   This will install all required dependencies for Spacedrive to build. Ensure you run it as documented above; the script expects to be executed from the root of the repository.
 
 3. **Install dependencies**
 
