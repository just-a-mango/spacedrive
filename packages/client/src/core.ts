--- conflicted
+++ resolved
@@ -4,15 +4,9 @@
 export type Procedures = {
     queries: 
         { key: "buildInfo", input: never, result: BuildInfo } | 
-<<<<<<< HEAD
         { key: "files.get", input: LibraryArgs<GetArgs>, result: { id: number, cas_id: string, integrity_checksum: string | null, name: string | null, extension: string | null, kind: number, size_in_bytes: string, key_id: number | null, hidden: boolean, favorite: boolean, important: boolean, has_thumbnail: boolean, has_thumbstrip: boolean, has_video_preview: boolean, ipfs_id: string | null, note: string | null, date_created: string, date_modified: string, date_indexed: string, file_paths: FilePath[], media_data: MediaData | null } | null } | 
         { key: "jobs.getHistory", input: LibraryArgs<null>, result: JobReport[] } | 
         { key: "jobs.getRunning", input: LibraryArgs<null>, result: JobReport[] } | 
-=======
-        { key: "files.get", input: LibraryArgs<GetArgs>, result: { id: number, pub_id: Array<number>, name: string | null, extension: string | null, kind: number, size_in_bytes: string, key_id: number | null, hidden: boolean, favorite: boolean, important: boolean, has_thumbnail: boolean, has_thumbstrip: boolean, has_video_preview: boolean, ipfs_id: string | null, note: string | null, date_created: string, date_modified: string, date_indexed: string, file_paths: Array<FilePath>, media_data: MediaData | null } | null } | 
-        { key: "jobs.getHistory", input: LibraryArgs<null>, result: Array<JobReport> } | 
-        { key: "jobs.getRunning", input: LibraryArgs<null>, result: Array<JobReport> } | 
->>>>>>> e0ead286
         { key: "jobs.isRunning", input: LibraryArgs<null>, result: boolean } | 
         { key: "keys.getDefault", input: LibraryArgs<null>, result: string | null } | 
         { key: "keys.getKey", input: LibraryArgs<string>, result: string } | 
@@ -105,11 +99,7 @@
 
 export type ExplorerData = { context: ExplorerContext, items: ExplorerItem[] }
 
-<<<<<<< HEAD
 export type ExplorerItem = ({ type:  "Path" } & file_path_with_object) | ({ type:  "Object" } & object_with_file_paths)
-=======
-export type ExplorerItem = { type: "Path", has_thumbnail: boolean, item: FilePathWithObject } | { type: "Object", has_thumbnail: boolean, item: ObjectWithFilePaths }
->>>>>>> e0ead286
 
 export type FileCopierJobInit = { source_location_id: number, source_path_id: number, target_location_id: number, target_path: string, target_file_name_suffix: string | null }
 
@@ -123,11 +113,7 @@
 
 export type FileEraserJobInit = { location_id: number, path_id: number }
 
-<<<<<<< HEAD
 export type FilePath = { id: number, is_dir: boolean, location_id: number, materialized_path: string, name: string, extension: string | null, object_id: number | null, parent_id: number | null, key_id: number | null, date_created: string, date_modified: string, date_indexed: string }
-=======
-export interface FilePath { id: number, is_dir: boolean, cas_id: string | null, integrity_checksum: string | null, location_id: number, materialized_path: string, name: string, extension: string | null, object_id: number | null, parent_id: number | null, key_id: number | null, date_created: string, date_modified: string, date_indexed: string }
->>>>>>> e0ead286
 
 export type GenerateThumbsForLocationArgs = { id: number, path: string }
 
@@ -210,19 +196,7 @@
 
 export type Object = { id: number, cas_id: string, integrity_checksum: string | null, name: string | null, extension: string | null, kind: number, size_in_bytes: string, key_id: number | null, hidden: boolean, favorite: boolean, important: boolean, has_thumbnail: boolean, has_thumbstrip: boolean, has_video_preview: boolean, ipfs_id: string | null, note: string | null, date_created: string, date_modified: string, date_indexed: string }
 
-<<<<<<< HEAD
 export type ObjectValidatorArgs = { id: number, path: string }
-=======
-export interface NormalisedOrganisation { $type: string, $id: any, id: string, name: string, users: NormalizedVec<NormalisedUser>, owner: NormalisedUser, non_normalised_data: Array<null> }
-
-export interface NormalisedUser { $type: string, $id: any, id: string, name: string }
-
-export interface NormalizedVec<T> { $type: string, edges: Array<T> }
-
-export interface Object { id: number, pub_id: Array<number>, name: string | null, extension: string | null, kind: number, size_in_bytes: string, key_id: number | null, hidden: boolean, favorite: boolean, important: boolean, has_thumbnail: boolean, has_thumbstrip: boolean, has_video_preview: boolean, ipfs_id: string | null, note: string | null, date_created: string, date_modified: string, date_indexed: string }
-
-export interface ObjectValidatorArgs { id: number, path: string }
->>>>>>> e0ead286
 
 /**
  *  These parameters define the password-hashing level.
@@ -237,13 +211,9 @@
 
 export type SetFavoriteArgs = { id: number, favorite: boolean }
 
-<<<<<<< HEAD
 export type SetMasterPasswordArgs = { password: string, secret_key: string | null }
 
 export type SetNoteArgs = { id: number, note: string | null }
-=======
-export interface SetNoteArgs { id: number, note: string | null }
->>>>>>> e0ead286
 
 export type Statistics = { id: number, date_captured: string, total_object_count: number, library_db_size: string, total_bytes_used: string, total_bytes_capacity: string, total_unique_bytes: string, total_bytes_free: string, preview_media_bytes: string }
 
@@ -262,18 +232,8 @@
 
 export type TagUpdateArgs = { id: number, name: string | null, color: string | null }
 
-<<<<<<< HEAD
 export type Volume = { name: string, mount_point: string, total_capacity: string, available_capacity: string, is_removable: boolean, disk_type: string | null, file_system: string | null, is_root_filesystem: boolean }
 
 export type file_path_with_object = { id: number, is_dir: boolean, location_id: number, materialized_path: string, name: string, extension: string | null, object_id: number | null, parent_id: number | null, key_id: number | null, date_created: string, date_modified: string, date_indexed: string, object: Object | null }
 
-export type object_with_file_paths = { id: number, cas_id: string, integrity_checksum: string | null, name: string | null, extension: string | null, kind: number, size_in_bytes: string, key_id: number | null, hidden: boolean, favorite: boolean, important: boolean, has_thumbnail: boolean, has_thumbstrip: boolean, has_video_preview: boolean, ipfs_id: string | null, note: string | null, date_created: string, date_modified: string, date_indexed: string, file_paths: FilePath[] }
-=======
-export interface UnlockKeyManagerArgs { password: string, secret_key: string | null }
-
-export interface Volume { name: string, mount_point: string, total_capacity: bigint, available_capacity: bigint, is_removable: boolean, disk_type: string | null, file_system: string | null, is_root_filesystem: boolean }
-
-export interface FilePathWithObject { id: number, is_dir: boolean, cas_id: string | null, integrity_checksum: string | null, location_id: number, materialized_path: string, name: string, extension: string | null, object_id: number | null, parent_id: number | null, key_id: number | null, date_created: string, date_modified: string, date_indexed: string, object: Object | null }
-
-export interface ObjectWithFilePaths { id: number, pub_id: Array<number>, name: string | null, extension: string | null, kind: number, size_in_bytes: string, key_id: number | null, hidden: boolean, favorite: boolean, important: boolean, has_thumbnail: boolean, has_thumbstrip: boolean, has_video_preview: boolean, ipfs_id: string | null, note: string | null, date_created: string, date_modified: string, date_indexed: string, file_paths: Array<FilePath> }
->>>>>>> e0ead286
+export type object_with_file_paths = { id: number, cas_id: string, integrity_checksum: string | null, name: string | null, extension: string | null, kind: number, size_in_bytes: string, key_id: number | null, hidden: boolean, favorite: boolean, important: boolean, has_thumbnail: boolean, has_thumbstrip: boolean, has_video_preview: boolean, ipfs_id: string | null, note: string | null, date_created: string, date_modified: string, date_indexed: string, file_paths: FilePath[] }